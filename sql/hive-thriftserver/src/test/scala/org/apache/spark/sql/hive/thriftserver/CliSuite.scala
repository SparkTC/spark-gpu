/*
 * Licensed to the Apache Software Foundation (ASF) under one or more
 * contributor license agreements.  See the NOTICE file distributed with
 * this work for additional information regarding copyright ownership.
 * The ASF licenses this file to You under the Apache License, Version 2.0
 * (the "License"); you may not use this file except in compliance with
 * the License.  You may obtain a copy of the License at
 *
 *    http://www.apache.org/licenses/LICENSE-2.0
 *
 * Unless required by applicable law or agreed to in writing, software
 * distributed under the License is distributed on an "AS IS" BASIS,
 * WITHOUT WARRANTIES OR CONDITIONS OF ANY KIND, either express or implied.
 * See the License for the specific language governing permissions and
 * limitations under the License.
 */

package org.apache.spark.sql.hive.thriftserver

import java.io._
import java.sql.Timestamp
import java.util.Date

import scala.collection.mutable.ArrayBuffer
import scala.concurrent.duration._
import scala.concurrent.{Await, Promise}
<<<<<<< HEAD
import org.apache.spark.sql.test.ProcessTestUtils.ProcessOutputCapturer
=======
import scala.sys.process.{Process, ProcessLogger}
import scala.util.Failure
>>>>>>> 13b6ed8d

import org.apache.hadoop.hive.conf.HiveConf.ConfVars
import org.scalatest.BeforeAndAfterAll

import org.apache.spark.util.Utils
import org.apache.spark.{Logging, SparkFunSuite}

/**
 * A test suite for the `spark-sql` CLI tool.  Note that all test cases share the same temporary
 * Hive metastore and warehouse.
 */
class CliSuite extends SparkFunSuite with BeforeAndAfterAll with Logging {
  val warehousePath = Utils.createTempDir()
  val metastorePath = Utils.createTempDir()
  val scratchDirPath = Utils.createTempDir()

<<<<<<< HEAD
  override def beforeAll(): Unit = {
    super.beforeAll()
=======
  before {
>>>>>>> 13b6ed8d
    warehousePath.delete()
    metastorePath.delete()
    scratchDirPath.delete()
  }

<<<<<<< HEAD
  override def afterAll(): Unit = {
    try {
      warehousePath.delete()
      metastorePath.delete()
      scratchDirPath.delete()
    } finally {
      super.afterAll()
    }
=======
  after {
    warehousePath.delete()
    metastorePath.delete()
    scratchDirPath.delete()
>>>>>>> 13b6ed8d
  }

  /**
   * Run a CLI operation and expect all the queries and expected answers to be returned.
   * @param timeout maximum time for the commands to complete
   * @param extraArgs any extra arguments
   * @param errorResponses a sequence of strings whose presence in the stdout of the forked process
<<<<<<< HEAD
   *                       is taken as an immediate error condition. That is: if a line containing
=======
   *                       is taken as an immediate error condition. That is: if a line beginning
>>>>>>> 13b6ed8d
   *                       with one of these strings is found, fail the test immediately.
   *                       The default value is `Seq("Error:")`
   *
   * @param queriesAndExpectedAnswers one or more tupes of query + answer
   */
  def runCliWithin(
      timeout: FiniteDuration,
      extraArgs: Seq[String] = Seq.empty,
      errorResponses: Seq[String] = Seq("Error:"))(
      queriesAndExpectedAnswers: (String, String)*): Unit = {

    val (queries, expectedAnswers) = queriesAndExpectedAnswers.unzip
<<<<<<< HEAD
    // Explicitly adds ENTER for each statement to make sure they are actually entered into the CLI.
    val queriesString = queries.map(_ + "\n").mkString

=======
>>>>>>> 13b6ed8d
    val command = {
      val cliScript = "../../bin/spark-sql".split("/").mkString(File.separator)
      val jdbcUrl = s"jdbc:derby:;databaseName=$metastorePath;create=true"
      s"""$cliScript
         |  --master local
         |  --driver-java-options -Dderby.system.durability=test
         |  --conf spark.ui.enabled=false
         |  --hiveconf ${ConfVars.METASTORECONNECTURLKEY}=$jdbcUrl
         |  --hiveconf ${ConfVars.METASTOREWAREHOUSE}=$warehousePath
         |  --hiveconf ${ConfVars.SCRATCHDIR}=$scratchDirPath
       """.stripMargin.split("\\s+").toSeq ++ extraArgs
    }

    var next = 0
    val foundAllExpectedAnswers = Promise.apply[Unit]()
    val buffer = new ArrayBuffer[String]()
    val lock = new Object

    def captureOutput(source: String)(line: String): Unit = lock.synchronized {
      // This test suite sometimes gets extremely slow out of unknown reason on Jenkins.  Here we
      // add a timestamp to provide more diagnosis information.
      buffer += s"${new Timestamp(new Date().getTime)} - $source> $line"

      // If we haven't found all expected answers and another expected answer comes up...
      if (next < expectedAnswers.size && line.contains(expectedAnswers(next))) {
        next += 1
        // If all expected answers have been found...
        if (next == expectedAnswers.size) {
          foundAllExpectedAnswers.trySuccess(())
        }
      } else {
<<<<<<< HEAD
        errorResponses.foreach { r =>
          if (line.contains(r)) {
            foundAllExpectedAnswers.tryFailure(
              new RuntimeException(s"Failed with error line '$line'"))
          }
        }
=======
        errorResponses.foreach( r => {
          if (line.startsWith(r)) {
            foundAllExpectedAnswers.tryFailure(
              new RuntimeException(s"Failed with error line '$line'"))
          }})
>>>>>>> 13b6ed8d
      }
    }

    val process = new ProcessBuilder(command: _*).start()

    val stdinWriter = new OutputStreamWriter(process.getOutputStream)
    stdinWriter.write(queriesString)
    stdinWriter.flush()
    stdinWriter.close()

    new ProcessOutputCapturer(process.getInputStream, captureOutput("stdout")).start()
    new ProcessOutputCapturer(process.getErrorStream, captureOutput("stderr")).start()

    // catch the output value
    class exitCodeCatcher extends Runnable {
      var exitValue = 0

      override def run(): Unit = {
        try {
          exitValue = process.exitValue()
        } catch {
          case rte: RuntimeException =>
            // ignored as it will get triggered when the process gets destroyed
            logDebug("Ignoring exception while waiting for exit code", rte)
        }
        if (exitValue != 0) {
          // process exited: fail fast
          foundAllExpectedAnswers.tryFailure(
            new RuntimeException(s"Failed with exit code $exitValue"))
        }
      }
    }
    // spin off the code catche thread. No attempt is made to kill this
    // as it will exit once the launched process terminates.
    val codeCatcherThread = new Thread(new exitCodeCatcher())
    codeCatcherThread.start()

    try {
      Await.ready(foundAllExpectedAnswers.future, timeout)
      foundAllExpectedAnswers.future.value match {
        case Some(Failure(t)) => throw t
        case _ =>
      }
    } catch { case cause: Throwable =>
      val message =
        s"""
           |=======================
           |CliSuite failure output
           |=======================
           |Spark SQL CLI command line: ${command.mkString(" ")}
           |Exception: $cause
           |Executed query $next "${queries(next)}",
           |But failed to capture expected output "${expectedAnswers(next)}" within $timeout.
           |
           |${buffer.mkString("\n")}
           |===========================
           |End CliSuite failure output
           |===========================
         """.stripMargin
      logError(message, cause)
      fail(message, cause)
    } finally {
      process.destroy()
    }
  }

  test("Simple commands") {
    val dataFilePath =
      Thread.currentThread().getContextClassLoader.getResource("data/files/small_kv.txt")

    runCliWithin(3.minute)(
      "CREATE TABLE hive_test(key INT, val STRING);"
        -> "OK",
      "SHOW TABLES;"
        -> "hive_test",
      s"LOAD DATA LOCAL INPATH '$dataFilePath' OVERWRITE INTO TABLE hive_test;"
        -> "OK",
      "CACHE TABLE hive_test;"
        -> "",
      "SELECT COUNT(*) FROM hive_test;"
        -> "5",
      "DROP TABLE hive_test;"
        -> "OK"
    )
  }

  test("Single command with -e") {
    runCliWithin(2.minute, Seq("-e", "SHOW DATABASES;"))("" -> "OK")
  }

  test("Single command with --database") {
    runCliWithin(2.minute)(
      "CREATE DATABASE hive_test_db;"
        -> "OK",
      "USE hive_test_db;"
        -> "OK",
      "CREATE TABLE hive_test(key INT, val STRING);"
        -> "OK",
      "SHOW TABLES;"
        -> "hive_test"
    )

    runCliWithin(2.minute, Seq("--database", "hive_test_db", "-e", "SHOW TABLES;"))(
      ""
        -> "OK",
      ""
        -> "hive_test"
    )
  }

  test("Commands using SerDe provided in --jars") {
    val jarFile =
      "../hive/src/test/resources/hive-hcatalog-core-0.13.1.jar"
        .split("/")
        .mkString(File.separator)

    val dataFilePath =
      Thread.currentThread().getContextClassLoader.getResource("data/files/small_kv.txt")

    runCliWithin(3.minute, Seq("--jars", s"$jarFile"))(
      """CREATE TABLE t1(key string, val string)
        |ROW FORMAT SERDE 'org.apache.hive.hcatalog.data.JsonSerDe';
      """.stripMargin
        -> "OK",
      "CREATE TABLE sourceTable (key INT, val STRING);"
        -> "OK",
      s"LOAD DATA LOCAL INPATH '$dataFilePath' OVERWRITE INTO TABLE sourceTable;"
        -> "OK",
      "INSERT INTO TABLE t1 SELECT key, val FROM sourceTable;"
        -> "",
      "SELECT count(key) FROM t1;"
        -> "5",
      "DROP TABLE t1;"
        -> "OK",
      "DROP TABLE sourceTable;"
        -> "OK"
    )
  }

  test("SPARK-11188 Analysis error reporting") {
    runCliWithin(timeout = 2.minute,
      errorResponses = Seq("AnalysisException"))(
      "select * from nonexistent_table;"
        -> "Error in query: Table not found: nonexistent_table;"
    )
  }
}<|MERGE_RESOLUTION|>--- conflicted
+++ resolved
@@ -24,12 +24,7 @@
 import scala.collection.mutable.ArrayBuffer
 import scala.concurrent.duration._
 import scala.concurrent.{Await, Promise}
-<<<<<<< HEAD
 import org.apache.spark.sql.test.ProcessTestUtils.ProcessOutputCapturer
-=======
-import scala.sys.process.{Process, ProcessLogger}
-import scala.util.Failure
->>>>>>> 13b6ed8d
 
 import org.apache.hadoop.hive.conf.HiveConf.ConfVars
 import org.scalatest.BeforeAndAfterAll
@@ -46,18 +41,13 @@
   val metastorePath = Utils.createTempDir()
   val scratchDirPath = Utils.createTempDir()
 
-<<<<<<< HEAD
   override def beforeAll(): Unit = {
     super.beforeAll()
-=======
-  before {
->>>>>>> 13b6ed8d
     warehousePath.delete()
     metastorePath.delete()
     scratchDirPath.delete()
   }
 
-<<<<<<< HEAD
   override def afterAll(): Unit = {
     try {
       warehousePath.delete()
@@ -66,12 +56,6 @@
     } finally {
       super.afterAll()
     }
-=======
-  after {
-    warehousePath.delete()
-    metastorePath.delete()
-    scratchDirPath.delete()
->>>>>>> 13b6ed8d
   }
 
   /**
@@ -79,11 +63,7 @@
    * @param timeout maximum time for the commands to complete
    * @param extraArgs any extra arguments
    * @param errorResponses a sequence of strings whose presence in the stdout of the forked process
-<<<<<<< HEAD
    *                       is taken as an immediate error condition. That is: if a line containing
-=======
-   *                       is taken as an immediate error condition. That is: if a line beginning
->>>>>>> 13b6ed8d
    *                       with one of these strings is found, fail the test immediately.
    *                       The default value is `Seq("Error:")`
    *
@@ -96,12 +76,9 @@
       queriesAndExpectedAnswers: (String, String)*): Unit = {
 
     val (queries, expectedAnswers) = queriesAndExpectedAnswers.unzip
-<<<<<<< HEAD
     // Explicitly adds ENTER for each statement to make sure they are actually entered into the CLI.
     val queriesString = queries.map(_ + "\n").mkString
 
-=======
->>>>>>> 13b6ed8d
     val command = {
       val cliScript = "../../bin/spark-sql".split("/").mkString(File.separator)
       val jdbcUrl = s"jdbc:derby:;databaseName=$metastorePath;create=true"
@@ -133,20 +110,12 @@
           foundAllExpectedAnswers.trySuccess(())
         }
       } else {
-<<<<<<< HEAD
         errorResponses.foreach { r =>
           if (line.contains(r)) {
             foundAllExpectedAnswers.tryFailure(
               new RuntimeException(s"Failed with error line '$line'"))
           }
         }
-=======
-        errorResponses.foreach( r => {
-          if (line.startsWith(r)) {
-            foundAllExpectedAnswers.tryFailure(
-              new RuntimeException(s"Failed with error line '$line'"))
-          }})
->>>>>>> 13b6ed8d
       }
     }
 
