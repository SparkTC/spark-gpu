--- conflicted
+++ resolved
@@ -22,15 +22,11 @@
 import java.util.Date
 
 import scala.collection.mutable.ArrayBuffer
-<<<<<<< HEAD
 
 import org.scalatest.{BeforeAndAfterEach, Matchers}
 import org.scalatest.concurrent.Timeouts
 import org.scalatest.exceptions.TestFailedDueToTimeoutException
 import org.scalatest.time.SpanSugar._
-=======
-import scala.sys.process.{ProcessLogger, Process}
->>>>>>> 13b6ed8d
 
 import org.scalatest.exceptions.TestFailedDueToTimeoutException
 
@@ -144,7 +140,6 @@
     val history = ArrayBuffer.empty[String]
     val commands = Seq("./bin/spark-submit") ++ args
     val commandLine = commands.mkString("'", "' '", "'")
-<<<<<<< HEAD
 
     val builder = new ProcessBuilder(commands: _*).directory(new File(sparkHome))
     val env = builder.environment()
@@ -161,17 +156,6 @@
       val logLine = s"${new Timestamp(new Date().getTime)} - $source> $line"
       // scalastyle:off println
       println(logLine)
-=======
-    val process = Process(
-      commands,
-      new File(sparkHome),
-      "SPARK_TESTING" -> "1",
-      "SPARK_HOME" -> sparkHome
-    ).run(ProcessLogger(
-      // scalastyle:off println
-      (line: String) => { println(s"stdout> $line"); history += s"out> $line"},
-      (line: String) => { println(s"stderr> $line"); history += s"err> $line" }
->>>>>>> 13b6ed8d
       // scalastyle:on println
       history += logLine
     }
@@ -181,17 +165,12 @@
     new ProcessOutputCapturer(process.getErrorStream, captureOutput("stderr")).start()
 
     try {
-<<<<<<< HEAD
       val exitCode = failAfter(300.seconds) { process.waitFor() }
-=======
-      val exitCode = failAfter(180.seconds) { process.exitValue() }
->>>>>>> 13b6ed8d
       if (exitCode != 0) {
         // include logs in output. Note that logging is async and may not have completed
         // at the time this exception is raised
         Thread.sleep(1000)
         val historyLog = history.mkString("\n")
-<<<<<<< HEAD
         fail {
           s"""spark-submit returned with exit code $exitCode.
              |Command line: $commandLine
@@ -199,11 +178,6 @@
              |$historyLog
            """.stripMargin
         }
-=======
-        fail(s"$commandLine returned with exit code $exitCode." +
-            s" See the log4j logs for more detail." +
-            s"\n$historyLog")
->>>>>>> 13b6ed8d
       }
     } catch {
       case to: TestFailedDueToTimeoutException =>
