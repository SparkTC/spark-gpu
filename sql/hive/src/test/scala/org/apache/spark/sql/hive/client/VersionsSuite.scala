--- conflicted
+++ resolved
@@ -56,19 +56,12 @@
       "hive.metastore.warehouse.dir" -> warehousePath.toString)
   }
 
-<<<<<<< HEAD
   test("success sanity check", PPCIBMJDKFailingTest) {
-    val badClient = IsolatedClientLoader.forVersion(HiveContext.hiveExecutionVersion,
-      buildConf(),
-      ivyPath).createClient()
-=======
-  test("success sanity check") {
     val badClient = IsolatedClientLoader.forVersion(
       hiveMetastoreVersion = HiveContext.hiveExecutionVersion,
       hadoopVersion = VersionInfo.getVersion,
       config = buildConf(),
       ivyPath = ivyPath).createClient()
->>>>>>> bc0f30d0
     val db = new HiveDatabase("default", "")
     badClient.createDatabase(db)
   }
