--- conflicted
+++ resolved
@@ -21,11 +21,6 @@
 NCORES=`lscpu | awk ' /^Core\(s\)/ { print $4 }'`
 NSOCKETS=`lscpu | awk ' /^Socket\(s\)/ { print $2 }'`
 MVN_COMPILE_PARALLEL_THREADS=`expr $NCORES \* $NSOCKETS`
-<<<<<<< HEAD
-#MVN_COMPILE_PARALLEL_THREADS=1
-=======
->>>>>>> 8100cfa9
-
 MVN_CMD="./build/mvn --force"
 
 DBG_PORT=5004
