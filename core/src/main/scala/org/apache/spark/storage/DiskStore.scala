/*
 * Licensed to the Apache Software Foundation (ASF) under one or more
 * contributor license agreements.  See the NOTICE file distributed with
 * this work for additional information regarding copyright ownership.
 * The ASF licenses this file to You under the Apache License, Version 2.0
 * (the "License"); you may not use this file except in compliance with
 * the License.  You may obtain a copy of the License at
 *
 *    http://www.apache.org/licenses/LICENSE-2.0
 *
 * Unless required by applicable law or agreed to in writing, software
 * distributed under the License is distributed on an "AS IS" BASIS,
 * WITHOUT WARRANTIES OR CONDITIONS OF ANY KIND, either express or implied.
 * See the License for the specific language governing permissions and
 * limitations under the License.
 */

package org.apache.spark.storage

import java.io.{IOException, File, FileOutputStream, RandomAccessFile}
import java.nio.ByteBuffer
import java.nio.channels.FileChannel.MapMode

import org.apache.spark.Logging
import org.apache.spark.serializer.Serializer
import org.apache.spark.util.Utils

import org.apache.spark.PartitionData
import org.apache.spark.ColumnPartitionData
import org.apache.spark.IteratorPartitionData

/**
 * Stores BlockManager blocks on disk.
 */
private[spark] class DiskStore(blockManager: BlockManager, diskManager: DiskBlockManager)
  extends BlockStore(blockManager) with Logging {

  val minMemoryMapBytes = blockManager.conf.getSizeAsBytes("spark.storage.memoryMapThreshold", "2m")

  override def getSize(blockId: BlockId): Long = {
    diskManager.getFile(blockId.name).length
  }

  override def putBytes(blockId: BlockId, _bytes: ByteBuffer, level: StorageLevel): PutResult = {
    // So that we do not modify the input offsets !
    // duplicate does not copy buffer, so inexpensive
    val bytes = _bytes.duplicate()
    logDebug(s"Attempting to put block $blockId")
    val startTime = System.currentTimeMillis
    val file = diskManager.getFile(blockId)
    val channel = new FileOutputStream(file).getChannel
    Utils.tryWithSafeFinally {
      while (bytes.remaining > 0) {
        channel.write(bytes)
      }
    } {
      channel.close()
    }
    val finishTime = System.currentTimeMillis
    logDebug("Block %s stored as %s file on disk in %d ms".format(
      file.getName, Utils.bytesToString(bytes.limit), finishTime - startTime))
    PutResult(bytes.limit(), Right(bytes.duplicate()))
  }

  override def putArray(
      blockId: BlockId,
      values: Array[Any],
      level: StorageLevel,
      returnValues: Boolean): PutResult = {
    putIterator(blockId, values.toIterator, level, returnValues)
  }

  override def putIterator(
      blockId: BlockId,
      values: Iterator[Any],
      level: StorageLevel,
      returnValues: Boolean): PutResult = {
    putData(blockId, IteratorPartitionData(values), level, returnValues)
  }

  override def putColumns(
      blockId: BlockId,
      values: ColumnPartitionData[_],
      level: StorageLevel,
      returnValues: Boolean): PutResult = {
    putData(blockId, values, level, returnValues)
  }

  override def putData(
      blockId: BlockId,
      values: PartitionData[_],
      level: StorageLevel,
      returnValues: Boolean): PutResult = {

    logDebug(s"Attempting to write values for block $blockId")
    val startTime = System.currentTimeMillis
    val file = diskManager.getFile(blockId)
    val outputStream = new FileOutputStream(file)
    try {
      Utils.tryWithSafeFinally {
        blockManager.dataSerializeStream(blockId, outputStream, values)
      } {
        // Close outputStream here because it should be closed before file is deleted.
        outputStream.close()
      }
    } catch {
      case e: Throwable =>
        if (file.exists()) {
          if (!file.delete()) {
            logWarning(s"Error deleting ${file}")
          }
        }
        throw e
    }

    val length = file.length

    val timeTaken = System.currentTimeMillis - startTime
    logDebug("Block %s stored as %s file on disk in %d ms".format(
      file.getName, Utils.bytesToString(length), timeTaken))

    if (returnValues) {
      // Return a byte buffer for the contents of the file
      val buffer = getBytes(blockId).get
      PutResult(length, Right(buffer))
    } else {
      PutResult(length, null)
    }
  }

  private def getBytes(file: File, offset: Long, length: Long): Option[ByteBuffer] = {
    val channel = new RandomAccessFile(file, "r").getChannel
    Utils.tryWithSafeFinally {
      // For small files, directly read rather than memory map
      if (length < minMemoryMapBytes) {
        val buf = ByteBuffer.allocate(length.toInt)
        channel.position(offset)
        while (buf.remaining() != 0) {
          if (channel.read(buf) == -1) {
            throw new IOException("Reached EOF before filling buffer\n" +
              s"offset=$offset\nfile=${file.getAbsolutePath}\nbuf.remaining=${buf.remaining}")
          }
        }
        buf.flip()
        Some(buf)
      } else {
        Some(channel.map(MapMode.READ_ONLY, offset, length))
      }
    } {
      channel.close()
    }
  }

  override def getBytes(blockId: BlockId): Option[ByteBuffer] = {
    val file = diskManager.getFile(blockId.name)
    getBytes(file, 0, file.length)
  }

  def getBytes(segment: FileSegment): Option[ByteBuffer] = {
    getBytes(segment.file, segment.offset, segment.length)
  }

  override def getValues(blockId: BlockId): Option[PartitionData[_]] = {
    getBytes(blockId).map(buffer => blockManager.dataDeserialize(blockId, buffer))
  }

<<<<<<< HEAD
  /**
   * A version of getValues that allows a custom serializer. This is used as part of the
   * shuffle short-circuit code.
   */
  def getValues(blockId: BlockId, serializer: Serializer): Option[PartitionData[_]] = {
    // TODO: Should bypass getBytes and use a stream based implementation, so that
    // we won't use a lot of memory during e.g. external sort merge.
    getBytes(blockId).map(bytes => blockManager.dataDeserialize(blockId, bytes, serializer))
  }

=======
>>>>>>> bc0f30d0
  override def remove(blockId: BlockId): Boolean = {
    val file = diskManager.getFile(blockId.name)
    if (file.exists()) {
      val ret = file.delete()
      if (!ret) {
        logWarning(s"Error deleting ${file.getPath()}")
      }
      ret
    } else {
      false
    }
  }

  override def contains(blockId: BlockId): Boolean = {
    val file = diskManager.getFile(blockId.name)
    file.exists()
  }
}<|MERGE_RESOLUTION|>--- conflicted
+++ resolved
@@ -164,19 +164,6 @@
     getBytes(blockId).map(buffer => blockManager.dataDeserialize(blockId, buffer))
   }
 
-<<<<<<< HEAD
-  /**
-   * A version of getValues that allows a custom serializer. This is used as part of the
-   * shuffle short-circuit code.
-   */
-  def getValues(blockId: BlockId, serializer: Serializer): Option[PartitionData[_]] = {
-    // TODO: Should bypass getBytes and use a stream based implementation, so that
-    // we won't use a lot of memory during e.g. external sort merge.
-    getBytes(blockId).map(bytes => blockManager.dataDeserialize(blockId, bytes, serializer))
-  }
-
-=======
->>>>>>> bc0f30d0
   override def remove(blockId: BlockId): Boolean = {
     val file = diskManager.getFile(blockId.name)
     if (file.exists()) {
