/*
 * Licensed to the Apache Software Foundation (ASF) under one or more
 * contributor license agreements.  See the NOTICE file distributed with
 * this work for additional information regarding copyright ownership.
 * The ASF licenses this file to You under the Apache License, Version 2.0
 * (the "License"); you may not use this file except in compliance with
 * the License.  You may obtain a copy of the License at
 *
 *    http://www.apache.org/licenses/LICENSE-2.0
 *
 * Unless required by applicable law or agreed to in writing, software
 * distributed under the License is distributed on an "AS IS" BASIS,
 * WITHOUT WARRANTIES OR CONDITIONS OF ANY KIND, either express or implied.
 * See the License for the specific language governing permissions and
 * limitations under the License.
 */

package org.apache.spark.cuda

import scala.reflect.ClassTag

import java.net.URL
import java.nio.ByteBuffer
import java.nio.file.{Files, Paths}

import jcuda.Pointer
import jcuda.driver.CUfunction
import jcuda.driver.CUmodule
import jcuda.driver.CUstream
import jcuda.driver.JCudaDriver
import jcuda.runtime.cudaStream_t
import jcuda.runtime.cudaMemcpyKind
import jcuda.runtime.JCuda

import org.apache.commons.io.IOUtils
import org.apache.spark.rdd.ExternalFunction
import org.apache.spark.{PartitionData, ColumnPartitionData, ColumnPartitionSchema, SparkEnv,
  SparkException}
import org.apache.spark.util.Utils

/**
 * A CUDA kernel wrapper. Contains CUDA module, information how to extract CUDA kernel from it and
 * how to order input/output columns for the kernel invocation.
 * The kernel should take pointers to C arrays with the input data, then long size parameter, then
 * optionally all constant parameters of respective types, e.g.
 * `void identity(const int *input, int *output, long size, short unusedParam)`. The kernel should
 * work when the total number of threads is larger than size, since number of threads will have to
 * be aligned at least to multiples of 32.
 *
 * @param kernelSignature The C++-style signature of the kernel function. To figure it out you might
 * want to compile the cuda file with nvcc's `-Xptxas="-v"` option.
 * @param inputColumnsOrder Order in which columns of the input partition should be passed to the
 * kernel, e.g. `Array("this")` for `RDD[Int]` or `Array("this.x", "this.y")` for `RDD[Point]`,
 * where `Point` is `case class Point(x: Int, y: Int)`. The name is string with how you could access
 * given property in the object.
 * @param outputColumnsOrder Order in which columns of the output partition should be passed to the
 * kernel. See inputColumnsOrder for format details.
 * @param moduleBinaryData Binary data of a compiled CUDA module in cubin, PTX or fatbin format.
 * @param constArgs Optional list of constant arguments supplied to the kernel.
 * @param dimensions Optional function to compute thread dimensions for running the kernel. By
 * default it is assumed that each thread computes one value with its index (blockSize * blockId +
 * threadId) and dimensions are automatically computed to maximize block size.
 */
// TODO allow kernel to use some of input memory in-place, i.e. reuse input as output and put those
// buffers later to output ColumnPartitionData - can do it by special
// inputColumnOrder/outputColumnsOrder syntax
// TODO improve the way constant arguments are passed - especially duplication of kernels

class CUDAFunction(
    val kernelSignature: String,
    val inputColumnsOrder: Seq[String],
    val outputColumnsOrder: Seq[String],
    val resourceURL: URL,
    val constArgs: Seq[AnyVal] = Seq(),
    val stagesCount: Option[Long => Int] = None,
    val dimensions: Option[(Long, Int) => (Int, Int)] = None) extends ExternalFunction {

  /**
   * Runs the kernel on input data. Output size should be specified if kernel's result is of size
   * different than input size.
   */
  private[spark] def run[T, U: ClassTag](in: ColumnPartitionData[T],
      outputSize: Option[Long] = None,
      outputArraySizes: Seq[Long] = null,
      inputFreeVariables: Seq[Any] = null): ColumnPartitionData[U] = {
    val outputSchema = ColumnPartitionSchema.schemaFor[U]

    // TODO add array size
    val memoryUsage = in.memoryUsage + outputSchema.memoryUsage(in.size)

    val stream = SparkEnv.get.cudaManager.getStream(memoryUsage)

    // TODO cache the function if there is a chance that after a deserialization kernel gets called
    // multiple times - but only if no synchronization is needed for that
    val inputStream = resourceURL.openStream()
    val ptxData = IOUtils.toByteArray(inputStream)
    inputStream.close()
    val module = SparkEnv.get.cudaManager.cachedLoadModule(resourceURL.toString(), ptxData)
    val function = new CUfunction
    JCudaDriver.cuModuleGetFunction(function, module, kernelSignature)

    val actualOutputSize = outputSize.getOrElse(in.size)
    //val out = new ColumnPartitionData[U](outputSchema, actualOutputSize)
    val out = if (outputArraySizes == null) {
        new ColumnPartitionData[U](outputSchema, actualOutputSize)
    } else {
        val outColumns = outputSchema.orderedColumns(outputColumnsOrder)
          .filter(p => p.columnType.isArray)
        val outputArrayInfo = outputArraySizes zip outColumns
        new ColumnPartitionData[U](outputSchema, actualOutputSize, Some(outputArrayInfo))
    }
    try {
      var gpuOutputPtrs = Vector[Pointer]()
      var gpuOutputBlobs = Vector[Pointer]()
      var cpuInputFreeVars = Vector[(Pointer, Int)]()
      Utils.tryWithSafeFinally {

        val outColumns = out.schema.orderedColumns(outputColumnsOrder)
        for (col <- outColumns) {
          gpuOutputPtrs = gpuOutputPtrs :+
            SparkEnv.get.cudaManager.allocGPUMemory(col.memoryUsage(out.size))
        }

	val inputFreeVarPtrs = if (inputFreeVariables == null) { Seq() } else { 
          inputFreeVariables.map {
            case v: Byte => Pointer.to(Array(v))
            case v: Char => Pointer.to(Array(v))
            case v: Short => Pointer.to(Array(v))
            case v: Int => Pointer.to(Array(v))
            case v: Long => Pointer.to(Array(v))
            case v: Float => Pointer.to(Array(v))
            case v: Double => Pointer.to(Array(v))
            case v: Array[Byte] =>
              val len = v.length
              cpuInputFreeVars = cpuInputFreeVars :+ (Pointer.to(v), len)
              SparkEnv.get.cudaManager.allocGPUMemory(len)
            case v: Array[Char] =>
              val len = v.length * 2
              cpuInputFreeVars = cpuInputFreeVars :+ (Pointer.to(v), len)
              SparkEnv.get.cudaManager.allocGPUMemory(len)
            case v: Array[Short] => 
              val len = v.length * 2
              cpuInputFreeVars = cpuInputFreeVars :+ (Pointer.to(v), len)
              SparkEnv.get.cudaManager.allocGPUMemory(len)
            case v: Array[Int] =>
              val len = v.length * 4
              cpuInputFreeVars = cpuInputFreeVars :+ (Pointer.to(v), len)
              SparkEnv.get.cudaManager.allocGPUMemory(len)
            case v: Array[Long] =>
              val len = v.length * 8
              cpuInputFreeVars = cpuInputFreeVars :+ (Pointer.to(v), len)
              SparkEnv.get.cudaManager.allocGPUMemory(len)
            case v: Array[Float] =>
              val len = v.length * 4
              cpuInputFreeVars = cpuInputFreeVars :+ (Pointer.to(v), len)
              SparkEnv.get.cudaManager.allocGPUMemory(len)
            case v: Array[Double] =>
              val len = v.length * 8
              cpuInputFreeVars = cpuInputFreeVars :+ (Pointer.to(v), len)
              SparkEnv.get.cudaManager.allocGPUMemory(len)
            case _ => throw new SparkException("Unsupported type passed to kernel as a free variable "
            + "argument")
          }
        }

        // TODO support more than one blobs
	      val outBlobs = if (out.blobs != null) {out.blobs} else {Array[Pointer]()}
	      val outBlobBuffers = if (out.blobBuffers != null) {out.blobBuffers} else {Array[ByteBuffer]()}
        for (blob <- outBlobBuffers) {
          gpuOutputBlobs = gpuOutputBlobs :+
            SparkEnv.get.cudaManager.allocGPUMemory(blob.capacity())
        }

        /*
        var gpuInputPtrs = Vector[Pointer]()
        val inColumns = in.schema.orderedColumns(inputColumnsOrder)
        val inPointers = in.orderedPointers(inputColumnsOrder)
        for (col <- inColumns) {
          gpuInputPtrs = gpuInputPtrs :+
            SparkEnv.get.cudaManager.allocGPUMemory(col.memoryUsage(in.size))
        }
        for ((cpuPtr, gpuPtr, col) <- (inPointers, gpuInputPtrs, inColumns).zipped) {
          JCuda.cudaMemcpyAsync(gpuPtr, cpuPtr, col.memoryUsage(in.size),
            cudaMemcpyKind.cudaMemcpyHostToDevice, stream)
        }
        // TODO support more than one blobs
        //var gpuInputBlobs = Vector[Pointer]()
        val inBlobs = if (in.blobs != null) {
          in.blobs
        } else {
          Array[Pointer]()
        }
        val inBlobBuffers = if (in.blobBuffers != null) {
          in.blobBuffers
        } else {
          Array[ByteBuffer]()
        }
        for (blob <- inBlobBuffers) {
          //println("Blob capacity =" + blob.capacity())
          gpuInputBlobs = gpuInputBlobs :+
            SparkEnv.get.cudaManager.allocGPUMemory(blob.capacity())
        }
        for ((cpuPtr, gpuPtr, blob) <- (inBlobs, gpuInputBlobs, inBlobBuffers).zipped) {
          JCuda.cudaMemcpyAsync(gpuPtr, cpuPtr, blob.capacity(),
            cudaMemcpyKind.cudaMemcpyHostToDevice, stream)
        }
        */

        val gpuInputPtrs = in.orderedGPUPointers(inputColumnsOrder,stream)

<<<<<<< HEAD

        val gpuPtrParams = (gpuInputPtrs ++
=======
        for (((cpuPtr, size), gpuPtr) <- (cpuInputFreeVars zip inputFreeVarPtrs)) {
          JCuda.cudaMemcpyAsync(gpuPtr, cpuPtr, size,
            cudaMemcpyKind.cudaMemcpyHostToDevice, stream)
        }

        val gpuPtrParams = (gpuInputPtrs ++ gpuInputBlobs ++
>>>>>>> 8100cfa9
                            gpuOutputPtrs ++ gpuOutputBlobs).map(Pointer.to(_))
        val sizeParam = List(Pointer.to(Array(in.size)))
        val constArgParams = constArgs.map {
          case v: Byte => Pointer.to(Array(v))
          case v: Char => Pointer.to(Array(v))
          case v: Short => Pointer.to(Array(v))
          case v: Int => Pointer.to(Array(v))
          case v: Long => Pointer.to(Array(v))
          case v: Float => Pointer.to(Array(v))
          case v: Double => Pointer.to(Array(v))
          case _ => throw new SparkException("Unsupported type passed to kernel as a constant "
            + "argument")
        }

        val wrappedStream = new CUstream(stream)

        stagesCount match {
          // normal launch, no stages, suitable for map
          case None =>
            val params = gpuPtrParams ++ sizeParam ++
                           inputFreeVarPtrs.map(Pointer.to(_)) ++
                           constArgParams
            val kernelParameters = Pointer.to(params: _*)

            val (gpuGridSize, gpuBlockSize) = dimensions match {
              case Some(computeDim) => computeDim(in.size, 1)
              case None => SparkEnv.get.cudaManager.computeDimensions(in.size)
            }

            JCudaDriver.cuLaunchKernel(
              function,
              gpuGridSize, 1, 1,
              gpuBlockSize, 1, 1,
              0,
              wrappedStream,
              kernelParameters, null)

          // launch kernel multiple times (multiple stages), suitable for reduce
          case Some(totalStagesFun) =>
            val totalStages = totalStagesFun(in.size)
            if (totalStages <= 0) {
              throw new SparkException("Number of stages in a kernel launch must be positive")
            }
            (0 to totalStages - 1).foreach { stageNumber =>
              val stageParams =
                List(Pointer.to(Array[Int](stageNumber)), Pointer.to(Array[Int](totalStages)))
              val params = gpuPtrParams ++ sizeParam ++
                             inputFreeVarPtrs.map(Pointer.to(_)) ++
                             constArgParams ++ stageParams
              val kernelParameters = Pointer.to(params: _*)

              val (gpuGridSize, gpuBlockSize) = dimensions match {
                case Some(computeDim) => computeDim(in.size, stageNumber)
                case None =>
                  // TODO it can be automatized if we say that by default we reduce exactly one
                  // warp size amount of data, though it'll become complex for the user
                  throw new SparkException("Dimensions must be provided for multi-stage kernels")
              }

              JCudaDriver.cuLaunchKernel(
                function,
                gpuGridSize, 1, 1,
                gpuBlockSize, 1, 1,
                0,
                wrappedStream,
                kernelParameters, null)
            }
        }

        val outPointers = out.orderedPointers(outputColumnsOrder)
        for ((cpuPtr, gpuPtr, col) <- (outPointers, gpuOutputPtrs, outColumns).zipped) {
          JCuda.cudaMemcpyAsync(cpuPtr, gpuPtr, col.memoryUsage(out.size),
            cudaMemcpyKind.cudaMemcpyDeviceToHost, stream)
        }

        for ((cpuPtr, gpuPtr, blob) <- (outBlobs, gpuOutputBlobs, outBlobBuffers).zipped) {
          JCuda.cudaMemcpyAsync(cpuPtr, gpuPtr, blob.capacity(),
            cudaMemcpyKind.cudaMemcpyDeviceToHost, stream)
        }

        JCuda.cudaStreamSynchronize(stream)

        // TODO in.free?

        out
      }  {
        in.freeGPUPointers()
        for (ptr <- gpuOutputPtrs) {
          SparkEnv.get.cudaManager.freeGPUMemory(ptr)
        }
        for (ptr <- gpuOutputBlobs) {
          SparkEnv.get.cudaManager.freeGPUMemory(ptr)
        }
      }
    } catch {
      case ex: Exception =>
        out.free
        throw ex
    }
  }
}<|MERGE_RESOLUTION|>--- conflicted
+++ resolved
@@ -171,54 +171,14 @@
             SparkEnv.get.cudaManager.allocGPUMemory(blob.capacity())
         }
 
-        /*
-        var gpuInputPtrs = Vector[Pointer]()
-        val inColumns = in.schema.orderedColumns(inputColumnsOrder)
-        val inPointers = in.orderedPointers(inputColumnsOrder)
-        for (col <- inColumns) {
-          gpuInputPtrs = gpuInputPtrs :+
-            SparkEnv.get.cudaManager.allocGPUMemory(col.memoryUsage(in.size))
-        }
-        for ((cpuPtr, gpuPtr, col) <- (inPointers, gpuInputPtrs, inColumns).zipped) {
-          JCuda.cudaMemcpyAsync(gpuPtr, cpuPtr, col.memoryUsage(in.size),
-            cudaMemcpyKind.cudaMemcpyHostToDevice, stream)
-        }
-        // TODO support more than one blobs
-        //var gpuInputBlobs = Vector[Pointer]()
-        val inBlobs = if (in.blobs != null) {
-          in.blobs
-        } else {
-          Array[Pointer]()
-        }
-        val inBlobBuffers = if (in.blobBuffers != null) {
-          in.blobBuffers
-        } else {
-          Array[ByteBuffer]()
-        }
-        for (blob <- inBlobBuffers) {
-          //println("Blob capacity =" + blob.capacity())
-          gpuInputBlobs = gpuInputBlobs :+
-            SparkEnv.get.cudaManager.allocGPUMemory(blob.capacity())
-        }
-        for ((cpuPtr, gpuPtr, blob) <- (inBlobs, gpuInputBlobs, inBlobBuffers).zipped) {
-          JCuda.cudaMemcpyAsync(gpuPtr, cpuPtr, blob.capacity(),
-            cudaMemcpyKind.cudaMemcpyHostToDevice, stream)
-        }
-        */
-
-        val gpuInputPtrs = in.orderedGPUPointers(inputColumnsOrder,stream)
-
-<<<<<<< HEAD
-
-        val gpuPtrParams = (gpuInputPtrs ++
-=======
         for (((cpuPtr, size), gpuPtr) <- (cpuInputFreeVars zip inputFreeVarPtrs)) {
           JCuda.cudaMemcpyAsync(gpuPtr, cpuPtr, size,
             cudaMemcpyKind.cudaMemcpyHostToDevice, stream)
         }
 
-        val gpuPtrParams = (gpuInputPtrs ++ gpuInputBlobs ++
->>>>>>> 8100cfa9
+        val gpuInputPtrs = in.orderedGPUPointers(inputColumnsOrder,stream)
+
+        val gpuPtrParams = (gpuInputPtrs ++
                             gpuOutputPtrs ++ gpuOutputBlobs).map(Pointer.to(_))
         val sizeParam = List(Pointer.to(Array(in.size)))
         val constArgParams = constArgs.map {
