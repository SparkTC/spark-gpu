--- conflicted
+++ resolved
@@ -94,43 +94,24 @@
   }
 
   override def computePartition(split: Partition, context: TaskContext):
-<<<<<<< HEAD
       PartitionData[T] = {
-=======
-      PartitionData[Array[Byte]] = {
->>>>>>> 13b6ed8d
     val blockManager = SparkEnv.get.blockManager
     val partition = split.asInstanceOf[KinesisBackedBlockRDDPartition]
     val blockId = partition.blockId
 
-<<<<<<< HEAD
     def getBlockFromBlockManager(): Option[PartitionData[T]] = {
       logDebug(s"Read partition data of $this from block manager, block $blockId")
       blockManager.get(blockId).map(_.data.asInstanceOf[PartitionData[T]])
     }
 
     def getBlockFromKinesis(): PartitionData[T] = {
-=======
-    def getBlockFromBlockManager(): Option[PartitionData[Array[Byte]]] = {
-      logDebug(s"Read partition data of $this from block manager, block $blockId")
-      blockManager.get(blockId).map(_.data.asInstanceOf[PartitionData[Array[Byte]]])
-    }
-
-    def getBlockFromKinesis(): PartitionData[Array[Byte]] = {
->>>>>>> 13b6ed8d
       val credenentials = awsCredentialsOption.getOrElse {
         new DefaultAWSCredentialsProviderChain().getCredentials()
       }
       IteratorPartitionData(
         partition.seqNumberRanges.ranges.iterator.flatMap { range =>
-<<<<<<< HEAD
           new KinesisSequenceRangeIterator(credenentials, endpointUrl, regionName,
             range, retryTimeoutMs).map(messageHandler)
-=======
-          new KinesisSequenceRangeIterator(
-            credenentials, endpointUrl, regionId, range, retryTimeoutMs)
->>>>>>> 13b6ed8d
-        })
     }
     if (partition.isBlockIdValid) {
       getBlockFromBlockManager().getOrElse { getBlockFromKinesis() }
